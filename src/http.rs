--- conflicted
+++ resolved
@@ -820,12 +820,8 @@
 
         #[tokio::test]
         async fn test_https_connection() {
-<<<<<<< HEAD
-            init_crypto_provider();
-=======
             Lazy::force(&RUSTLS);
 
->>>>>>> 4dd643b2
             let addr = SocketAddr::from(([127, 0, 0, 1], 0));
             let (incoming, server_addr) = setup_test_server(addr).await;
 
@@ -879,12 +875,8 @@
 
         #[tokio::test]
         async fn test_https_invalid_client_cert() {
-<<<<<<< HEAD
-            init_crypto_provider();
-=======
             Lazy::force(&RUSTLS);
-
->>>>>>> 4dd643b2
+          
             let addr = SocketAddr::from(([127, 0, 0, 1], 0));
             let (incoming, server_addr) = setup_test_server(addr).await;
 
@@ -925,12 +917,8 @@
         }
         #[tokio::test]
         async fn test_https_graceful_shutdown() {
-<<<<<<< HEAD
-            init_crypto_provider();
-=======
             Lazy::force(&RUSTLS);
-
->>>>>>> 4dd643b2
+          
             let addr = SocketAddr::from(([127, 0, 0, 1], 0));
             let (incoming, server_addr) = setup_test_server(addr).await;
 
